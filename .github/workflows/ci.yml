--- conflicted
+++ resolved
@@ -10,14 +10,6 @@
       fail-fast: false
       matrix:
         toolchain:
-<<<<<<< HEAD
-          - 1.0.0  # minimum supported rust version
-          - 1.10.0  # old enough
-          - 1.15.0
-          - 1.20.0
-          - 1.25.0
-          - 1.30.0
-=======
           - 1.0.0
           - 1.6.0  # no-std was experimental
           - 1.10.0
@@ -25,7 +17,6 @@
           - 1.20.0
           - 1.25.0
           - 1.30.0  # edition2018 was experimental
->>>>>>> 54b97fbc
           - 1.31.0  # edition2018
           - 1.36.0
           - 1.37.0  # assert_matches! min compat version
